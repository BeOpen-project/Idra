#
# Idra - Open Data Federation Platform
# Copyright (C) 2018 Engineering Ingegneria Informatica S.p.A.
# 
# This program is free software: you can redistribute it and/or modify
# it under the terms of the GNU Affero General Public License as published by
# the Free Software Foundation, either version 3 of the License, or
# (at your option) any later version.
#
# This program is distributed in the hope that it will be useful,
# but WITHOUT ANY WARRANTY; without even the implied warranty of
# MERCHANTABILITY or FITNESS FOR A PARTICULAR PURPOSE.  See the
# GNU Affero General Public License for more details.
# 
# You should have received a copy of the GNU Affero General Public License
# along with this program.  If not, see <http://www.gnu.org/licenses/>.

version: '3'
services :
    db:
            image: mysql:5.7
            restart: always
            ports:
                - 3306:3306
            volumes:
                - ./opt/idra/mysql-data:/var/lib/mysql
                - ./idra_db.sql:/docker-entrypoint-initdb.d/idra_db.sql
            networks:
                idra_main:
            environment:
                - MYSQL_ROOT_PASSWORD_FILE=/run/secrets/my_secret_data
                - MYSQL_DATABASE=idra_db
            secrets:
                - my_secret_data
                
            command: --default-authentication-plugin=mysql_native_password --lower_case_table_names=1
    rdf4j:
            image: yyz1989/rdf4j
            ports:
                - 8081:8080
            volumes:
                - ./opt/idra/rdf4j-data:/opt/rdf4j/data
            environment:
                - RDF4J_DATA=/opt/rdf4j/data
            networks:
                idra_main:  
    idra:
            build: .
            ports:
                - 8080:8080
            depends_on: 
                - db
                # - rdf4j
            command: ["./wait-for-it.sh", "db:3306", "--timeout=0", "--", "catalina.sh", "run"]
            
            environment:
                - idra.db.host=jdbc:mysql://db:3306/idra_db?serverTimezone=UTC&useLegacyDatetimeCode=false&useEncoding=true&characterEncoding=UTF-8&useSSL\=false
                - idra.db.host.min=jdbc:mysql://db:3306
                - idra.db.user_FILE=/run/secrets/my_secret_data
                - idra.db.password_FILE=/run/secrets/my_secret_data
                - idra.db.name=idra_db
                - idra.cache.loadfromdb=true
                - idra.synch.onstart=false
                - idra.odms.dump.file.path=/opt/idra/dump/
                - idra.dump.file.path=/opt/idra/dump/
                - idra.lod.enable=true
                - idra.lod.repo.name=Idra
<<<<<<< HEAD
                - idra.lod.server.uri=http://rdf4j:8081/rdf4j-server/repositories/
                - idra.lod.server.uri.query=http://rdf4j:8081/rdf4j-workbench/repositories/Idra/query
                - idra.orion.orionDumpFilePath=/opt/idra/dump/
                - idra.orion.orionInternalAPI=http://IDRA_HOST/Idra/api/v1/client/executeOrionQuery
                - idra.authentication.method=BASIC
                - idm.fiware.version=7
                - idm.protocol=https
                - idm.host=
                - idm.path.base=
                - idm.client.id=
                - idm.client.secret=
                - idm.redirecturi=http://IDRA_HOST/Idra/api/v1/administration/login
                - idm.logout.callback=http://IDRA_HOST/IdraPortal
                - idm.admin.role.name=Admin
                - JAVA_OPTS=-Xms1024m -Xmx3g -XX:PermSize=1024m -XX:MaxPermSize=2048m
            secrets:
                - my_secret_data             
            volumes:
                - ./opt/idra/dump:/opt/idra/dump
                - /dev/urandom:/dev/random
            networks:
                idra_main:
                
networks:
    idra_main:
          external: true
          
secrets:
  my_secret_data:
=======
#
# Idra - Open Data Federation Platform
# Copyright (C) 2018 Engineering Ingegneria Informatica S.p.A.
# 
# This program is free software: you can redistribute it and/or modify
# it under the terms of the GNU Affero General Public License as published by
# the Free Software Foundation, either version 3 of the License, or
# (at your option) any later version.
#
# This program is distributed in the hope that it will be useful,
# but WITHOUT ANY WARRANTY; without even the implied warranty of
# MERCHANTABILITY or FITNESS FOR A PARTICULAR PURPOSE.  See the
# GNU Affero General Public License for more details.
# 
# You should have received a copy of the GNU Affero General Public License
# along with this program.  If not, see <http://www.gnu.org/licenses/>.

version: '3'
services :
    db:
            image: mysql:5.7
            restart: always
            ports:
                - 3306:3306
            volumes:
                - ./opt/idra/mysql-data:/var/lib/mysql
                - ./idra_db.sql:/docker-entrypoint-initdb.d/idra_db.sql
            networks:
                idra_main:
            environment:
                - MYSQL_ROOT_PASSWORD_FILE=/run/secrets/my_secret_data
                - MYSQL_DATABASE=idra_db
            secrets:
                - my_secret_data
                
            command: --default-authentication-plugin=mysql_native_password --lower_case_table_names=1
    rdf4j:
            image: yyz1989/rdf4j
            ports:
                - 8081:8080
            volumes:
                - ./opt/idra/rdf4j-data:/opt/rdf4j/data
            environment:
                - RDF4J_DATA=/opt/rdf4j/data
            networks:
                idra_main:  
    idra:
            build: .
            ports:
                - 8080:8080
            depends_on: 
                - db
                # - rdf4j
            command: ["./wait-for-it.sh", "db:3306", "--timeout=0", "--", "catalina.sh", "run"]
            
            environment:
                - idra.db.host=jdbc:mysql://db:3306/idra_db?serverTimezone=UTC&useLegacyDatetimeCode=false&useEncoding=true&characterEncoding=UTF-8&useSSL\=false
                - idra.db.host.min=jdbc:mysql://db:3306
                - idra.db.user_FILE=/run/secrets/my_secret_data
                - idra.db.password_FILE=/run/secrets/my_secret_data
                - idra.db.name=idra_db
                - org.quartz.dataSource.myDS.URL=jdbc:mysql://db:3306/idra_db?serverTimezone=UTC&useLegacyDatetimeCode=false&useEncoding=true&characterEncoding=UTF-8&useSSL=false
                - idra.cache.loadfromdb=true
                - idra.synch.onstart=false
                - idra.odms.dump.file.path=/opt/idra/dump/
                - idra.dump.file.path=/opt/idra/dump/
                - idra.lod.enable=true
                - idra.lod.repo.name=Idra
                - idra.lod.server.uri=http://rdf4j:8081/rdf4j-server/repositories/
                - idra.lod.server.uri.query=http://rdf4j:8081/rdf4j-workbench/repositories/Idra/query
                - idra.orion.orionDumpFilePath=/opt/idra/dump/
                - idra.orion.orionInternalAPI=http://IDRA_HOST/Idra/api/v1/client/executeOrionQuery
                - idra.authentication.method=BASIC
                - idm.fiware.version=7
                - idm.protocol=https
                - idm.host=
                - idm.path.base=
                - idm.client.id=
                - idm.client.secret=
                - idm.redirecturi=http://IDRA_HOST/Idra/api/v1/administration/login
                - idm.logout.callback=http://IDRA_HOST/IdraPortal
                - idm.admin.role.name=Admin
                - JAVA_OPTS=-Xms1024m -Xmx3g -XX:PermSize=1024m -XX:MaxPermSize=2048m
            secrets:
                - my_secret_data             
            volumes:
                - ./opt/idra/dump:/opt/idra/dump
                - /dev/urandom:/dev/random
            networks:
                idra_main:
                
networks:
    idra_main:
          external: true
          
secrets:
  my_secret_data:
=======
#
# Idra - Open Data Federation Platform
# Copyright (C) 2018 Engineering Ingegneria Informatica S.p.A.
# 
# This program is free software: you can redistribute it and/or modify
# it under the terms of the GNU Affero General Public License as published by
# the Free Software Foundation, either version 3 of the License, or
# (at your option) any later version.
#
# This program is distributed in the hope that it will be useful,
# but WITHOUT ANY WARRANTY; without even the implied warranty of
# MERCHANTABILITY or FITNESS FOR A PARTICULAR PURPOSE.  See the
# GNU Affero General Public License for more details.
# 
# You should have received a copy of the GNU Affero General Public License
# along with this program.  If not, see <http://www.gnu.org/licenses/>.

version: '3'
services :
    db:
            image: mysql:5.7
            restart: always
            ports:
                - 3306:3306
            volumes:
                - ./opt/idra/mysql-data:/var/lib/mysql
                - ./idra_db.sql:/docker-entrypoint-initdb.d/idra_db.sql
            networks:
                idra_main:
            environment:
                - MYSQL_ROOT_PASSWORD_FILE=/run/secrets/my_secret_data
                - MYSQL_DATABASE=idra_db
            secrets:
                - my_secret_data
                
            command: --default-authentication-plugin=mysql_native_password --lower_case_table_names=1
    rdf4j:
            image: yyz1989/rdf4j
            ports:
                - 8081:8080
            volumes:
                - ./opt/idra/rdf4j-data:/opt/rdf4j/data
            environment:
                - RDF4J_DATA=/opt/rdf4j/data
            networks:
                idra_main:  
    idra:
            build: .
            ports:
                - 8080:8080
            depends_on: 
                - db
                # - rdf4j
            command: ["./wait-for-it.sh", "db:3306", "--timeout=0", "--", "catalina.sh", "run"]
            
            environment:
                - idra.db.host=jdbc:mysql://db:3306/idra_db?serverTimezone=UTC&useLegacyDatetimeCode=false&useEncoding=true&characterEncoding=UTF-8&useSSL\=false
                - idra.db.host.min=jdbc:mysql://db:3306
                - idra.db.user_FILE=/run/secrets/my_secret_data
                - idra.db.password_FILE=/run/secrets/my_secret_data
                - idra.db.name=idra_db
                - org.quartz.dataSource.myDS.URL=jdbc:mysql://db:3306/idra_db?serverTimezone=UTC&useLegacyDatetimeCode=false&useEncoding=true&characterEncoding=UTF-8&useSSL=false
                - idra.cache.loadfromdb=true
                - idra.synch.onstart=false
                - idra.odms.dump.file.path=/opt/idra/dump/
                - idra.dump.file.path=/opt/idra/dump/
                - idra.lod.enable=true
                - idra.lod.repo.name=Idra
=======
>>>>>>> 023c7ddc
                - idra.lod.server.uri=http://rdf4j:8080/rdf4j-server/repositories/
                - idra.lod.server.uri.query=http://rdf4j:8080/rdf4j-workbench/repositories/Idra/query
                - idra.orion.orionDumpFilePath=/opt/idra/dump/
                - idra.orion.orionInternalAPI=http://IDRA_HOST/Idra/api/v1/client/executeOrionQuery
                - idra.authentication.method=BASIC
                - idm.fiware.version=7
                - idm.protocol=https
                - idm.host=
                - idm.path.base=
                - idm.client.id=
                - idm.client.secret=
                - idm.redirecturi=http://IDRA_HOST/Idra/api/v1/administration/login
                - idm.logout.callback=http://IDRA_HOST/IdraPortal
                - idm.admin.role.name=Admin
                - JAVA_OPTS=-Xms1024m -Xmx3g -XX:PermSize=1024m -XX:MaxPermSize=2048m
            secrets:
                - my_secret_data             
            volumes:
                - ./opt/idra/dump:/opt/idra/dump
                - /dev/urandom:/dev/random
            networks:
                idra_main:
                
networks:
    idra_main:
          driver: bridge
          
secrets:
  my_secret_data:
    file: ./docker/secrets.txt<|MERGE_RESOLUTION|>--- conflicted
+++ resolved
@@ -65,205 +65,6 @@
                 - idra.dump.file.path=/opt/idra/dump/
                 - idra.lod.enable=true
                 - idra.lod.repo.name=Idra
-<<<<<<< HEAD
-                - idra.lod.server.uri=http://rdf4j:8081/rdf4j-server/repositories/
-                - idra.lod.server.uri.query=http://rdf4j:8081/rdf4j-workbench/repositories/Idra/query
-                - idra.orion.orionDumpFilePath=/opt/idra/dump/
-                - idra.orion.orionInternalAPI=http://IDRA_HOST/Idra/api/v1/client/executeOrionQuery
-                - idra.authentication.method=BASIC
-                - idm.fiware.version=7
-                - idm.protocol=https
-                - idm.host=
-                - idm.path.base=
-                - idm.client.id=
-                - idm.client.secret=
-                - idm.redirecturi=http://IDRA_HOST/Idra/api/v1/administration/login
-                - idm.logout.callback=http://IDRA_HOST/IdraPortal
-                - idm.admin.role.name=Admin
-                - JAVA_OPTS=-Xms1024m -Xmx3g -XX:PermSize=1024m -XX:MaxPermSize=2048m
-            secrets:
-                - my_secret_data             
-            volumes:
-                - ./opt/idra/dump:/opt/idra/dump
-                - /dev/urandom:/dev/random
-            networks:
-                idra_main:
-                
-networks:
-    idra_main:
-          external: true
-          
-secrets:
-  my_secret_data:
-=======
-#
-# Idra - Open Data Federation Platform
-# Copyright (C) 2018 Engineering Ingegneria Informatica S.p.A.
-# 
-# This program is free software: you can redistribute it and/or modify
-# it under the terms of the GNU Affero General Public License as published by
-# the Free Software Foundation, either version 3 of the License, or
-# (at your option) any later version.
-#
-# This program is distributed in the hope that it will be useful,
-# but WITHOUT ANY WARRANTY; without even the implied warranty of
-# MERCHANTABILITY or FITNESS FOR A PARTICULAR PURPOSE.  See the
-# GNU Affero General Public License for more details.
-# 
-# You should have received a copy of the GNU Affero General Public License
-# along with this program.  If not, see <http://www.gnu.org/licenses/>.
-
-version: '3'
-services :
-    db:
-            image: mysql:5.7
-            restart: always
-            ports:
-                - 3306:3306
-            volumes:
-                - ./opt/idra/mysql-data:/var/lib/mysql
-                - ./idra_db.sql:/docker-entrypoint-initdb.d/idra_db.sql
-            networks:
-                idra_main:
-            environment:
-                - MYSQL_ROOT_PASSWORD_FILE=/run/secrets/my_secret_data
-                - MYSQL_DATABASE=idra_db
-            secrets:
-                - my_secret_data
-                
-            command: --default-authentication-plugin=mysql_native_password --lower_case_table_names=1
-    rdf4j:
-            image: yyz1989/rdf4j
-            ports:
-                - 8081:8080
-            volumes:
-                - ./opt/idra/rdf4j-data:/opt/rdf4j/data
-            environment:
-                - RDF4J_DATA=/opt/rdf4j/data
-            networks:
-                idra_main:  
-    idra:
-            build: .
-            ports:
-                - 8080:8080
-            depends_on: 
-                - db
-                # - rdf4j
-            command: ["./wait-for-it.sh", "db:3306", "--timeout=0", "--", "catalina.sh", "run"]
-            
-            environment:
-                - idra.db.host=jdbc:mysql://db:3306/idra_db?serverTimezone=UTC&useLegacyDatetimeCode=false&useEncoding=true&characterEncoding=UTF-8&useSSL\=false
-                - idra.db.host.min=jdbc:mysql://db:3306
-                - idra.db.user_FILE=/run/secrets/my_secret_data
-                - idra.db.password_FILE=/run/secrets/my_secret_data
-                - idra.db.name=idra_db
-                - org.quartz.dataSource.myDS.URL=jdbc:mysql://db:3306/idra_db?serverTimezone=UTC&useLegacyDatetimeCode=false&useEncoding=true&characterEncoding=UTF-8&useSSL=false
-                - idra.cache.loadfromdb=true
-                - idra.synch.onstart=false
-                - idra.odms.dump.file.path=/opt/idra/dump/
-                - idra.dump.file.path=/opt/idra/dump/
-                - idra.lod.enable=true
-                - idra.lod.repo.name=Idra
-                - idra.lod.server.uri=http://rdf4j:8081/rdf4j-server/repositories/
-                - idra.lod.server.uri.query=http://rdf4j:8081/rdf4j-workbench/repositories/Idra/query
-                - idra.orion.orionDumpFilePath=/opt/idra/dump/
-                - idra.orion.orionInternalAPI=http://IDRA_HOST/Idra/api/v1/client/executeOrionQuery
-                - idra.authentication.method=BASIC
-                - idm.fiware.version=7
-                - idm.protocol=https
-                - idm.host=
-                - idm.path.base=
-                - idm.client.id=
-                - idm.client.secret=
-                - idm.redirecturi=http://IDRA_HOST/Idra/api/v1/administration/login
-                - idm.logout.callback=http://IDRA_HOST/IdraPortal
-                - idm.admin.role.name=Admin
-                - JAVA_OPTS=-Xms1024m -Xmx3g -XX:PermSize=1024m -XX:MaxPermSize=2048m
-            secrets:
-                - my_secret_data             
-            volumes:
-                - ./opt/idra/dump:/opt/idra/dump
-                - /dev/urandom:/dev/random
-            networks:
-                idra_main:
-                
-networks:
-    idra_main:
-          external: true
-          
-secrets:
-  my_secret_data:
-=======
-#
-# Idra - Open Data Federation Platform
-# Copyright (C) 2018 Engineering Ingegneria Informatica S.p.A.
-# 
-# This program is free software: you can redistribute it and/or modify
-# it under the terms of the GNU Affero General Public License as published by
-# the Free Software Foundation, either version 3 of the License, or
-# (at your option) any later version.
-#
-# This program is distributed in the hope that it will be useful,
-# but WITHOUT ANY WARRANTY; without even the implied warranty of
-# MERCHANTABILITY or FITNESS FOR A PARTICULAR PURPOSE.  See the
-# GNU Affero General Public License for more details.
-# 
-# You should have received a copy of the GNU Affero General Public License
-# along with this program.  If not, see <http://www.gnu.org/licenses/>.
-
-version: '3'
-services :
-    db:
-            image: mysql:5.7
-            restart: always
-            ports:
-                - 3306:3306
-            volumes:
-                - ./opt/idra/mysql-data:/var/lib/mysql
-                - ./idra_db.sql:/docker-entrypoint-initdb.d/idra_db.sql
-            networks:
-                idra_main:
-            environment:
-                - MYSQL_ROOT_PASSWORD_FILE=/run/secrets/my_secret_data
-                - MYSQL_DATABASE=idra_db
-            secrets:
-                - my_secret_data
-                
-            command: --default-authentication-plugin=mysql_native_password --lower_case_table_names=1
-    rdf4j:
-            image: yyz1989/rdf4j
-            ports:
-                - 8081:8080
-            volumes:
-                - ./opt/idra/rdf4j-data:/opt/rdf4j/data
-            environment:
-                - RDF4J_DATA=/opt/rdf4j/data
-            networks:
-                idra_main:  
-    idra:
-            build: .
-            ports:
-                - 8080:8080
-            depends_on: 
-                - db
-                # - rdf4j
-            command: ["./wait-for-it.sh", "db:3306", "--timeout=0", "--", "catalina.sh", "run"]
-            
-            environment:
-                - idra.db.host=jdbc:mysql://db:3306/idra_db?serverTimezone=UTC&useLegacyDatetimeCode=false&useEncoding=true&characterEncoding=UTF-8&useSSL\=false
-                - idra.db.host.min=jdbc:mysql://db:3306
-                - idra.db.user_FILE=/run/secrets/my_secret_data
-                - idra.db.password_FILE=/run/secrets/my_secret_data
-                - idra.db.name=idra_db
-                - org.quartz.dataSource.myDS.URL=jdbc:mysql://db:3306/idra_db?serverTimezone=UTC&useLegacyDatetimeCode=false&useEncoding=true&characterEncoding=UTF-8&useSSL=false
-                - idra.cache.loadfromdb=true
-                - idra.synch.onstart=false
-                - idra.odms.dump.file.path=/opt/idra/dump/
-                - idra.dump.file.path=/opt/idra/dump/
-                - idra.lod.enable=true
-                - idra.lod.repo.name=Idra
-=======
->>>>>>> 023c7ddc
                 - idra.lod.server.uri=http://rdf4j:8080/rdf4j-server/repositories/
                 - idra.lod.server.uri.query=http://rdf4j:8080/rdf4j-workbench/repositories/Idra/query
                 - idra.orion.orionDumpFilePath=/opt/idra/dump/
