--- conflicted
+++ resolved
@@ -1,4 +1,3 @@
-<<<<<<< HEAD
 /*******************************************************************************
  * Idra - Open Data Federation Platform
  *  Copyright (C) 2018 Engineering Ingegneria Informatica S.p.A.
@@ -1393,1395 +1392,4 @@
 				.build();
 	}
 
-}
-=======
-/*******************************************************************************
- * Idra - Open Data Federation Platform
- *  Copyright (C) 2018 Engineering Ingegneria Informatica S.p.A.
- *  
- * This program is free software: you can redistribute it and/or modify
- * it under the terms of the GNU Affero General Public License as published by
- * the Free Software Foundation, either version 3 of the License, or
- * at your option) any later version.
- *  
- * This program is distributed in the hope that it will be useful,
- * but WITHOUT ANY WARRANTY; without even the implied warranty of
- * MERCHANTABILITY or FITNESS FOR A PARTICULAR PURPOSE.  See the
- * GNU Affero General Public License for more details.
- *  
- * You should have received a copy of the GNU Affero General Public License
- * along with this program.  If not, see <http://www.gnu.org/licenses/>.
- ******************************************************************************/
-package it.eng.idra.api;
-
-import it.eng.idra.authentication.AuthenticationManager;
-import it.eng.idra.authentication.BasicAuthenticationManager;
-import it.eng.idra.authentication.FiwareIDMAuthenticationManager;
-import it.eng.idra.authentication.Secured;
-import it.eng.idra.authentication.basic.LoggedUser;
-import it.eng.idra.authentication.fiware.model.Token;
-import it.eng.idra.authentication.fiware.model.UserInfo;
-import it.eng.idra.beans.Datalet;
-import it.eng.idra.beans.ErrorResponse;
-import it.eng.idra.beans.Log;
-import it.eng.idra.beans.LogsRequest;
-import it.eng.idra.beans.IdraAuthenticationMethod;
-import it.eng.idra.beans.IdraProperty;
-import it.eng.idra.beans.PasswordChange;
-import it.eng.idra.beans.RdfPrefix;
-import it.eng.idra.beans.User;
-import it.eng.idra.beans.dcat.DCATDataset;
-import it.eng.idra.beans.odms.ODMSAlreadyPresentException;
-import it.eng.idra.beans.odms.ODMSManagerException;
-import it.eng.idra.beans.orion.OrionCatalogueConfiguration;
-import it.eng.idra.beans.sparql.SparqlCatalogueConfiguration;
-import it.eng.idra.beans.odms.ODMSCatalogue;
-import it.eng.idra.beans.odms.ODMSCatalogueChangeActiveStateException;
-import it.eng.idra.beans.odms.ODMSCatalogueFederationLevel;
-import it.eng.idra.beans.odms.ODMSCatalogueForbiddenException;
-import it.eng.idra.beans.odms.ODMSCatalogueMessage;
-import it.eng.idra.beans.odms.ODMSCatalogueNotFoundException;
-import it.eng.idra.beans.odms.ODMSCatalogueOfflineException;
-import it.eng.idra.beans.odms.ODMSCatalogueType;
-import it.eng.idra.beans.statistics.StatisticsRequest;
-import it.eng.idra.cache.CachePersistenceManager;
-import it.eng.idra.cache.MetadataCacheManager;
-import it.eng.idra.dcat.dump.DCATAPDumpManager;
-import it.eng.idra.management.FederationCore;
-import it.eng.idra.management.ODMSManager;
-import it.eng.idra.management.RdfPrefixManager;
-import it.eng.idra.management.StatisticsManager;
-import it.eng.idra.utils.GsonUtil;
-import it.eng.idra.utils.GsonUtilException;
-import it.eng.idra.utils.PropertyManager;
-
-import java.io.IOException;
-import java.io.InputStream;
-import java.net.InetAddress;
-import java.net.URI;
-import java.nio.charset.Charset;
-import java.nio.charset.StandardCharsets;
-import java.nio.file.Files;
-import java.nio.file.Paths;
-import java.text.ParseException;
-import java.util.ArrayList;
-import java.util.HashMap;
-import java.util.List;
-import java.util.stream.Collectors;
-
-import javax.servlet.http.HttpServletRequest;
-import javax.servlet.http.HttpSession;
-import javax.ws.rs.Consumes;
-import javax.ws.rs.DELETE;
-import javax.ws.rs.DefaultValue;
-import javax.ws.rs.FormParam;
-import javax.ws.rs.GET;
-import javax.ws.rs.POST;
-import javax.ws.rs.PUT;
-import javax.ws.rs.Path;
-import javax.ws.rs.PathParam;
-import javax.ws.rs.Produces;
-import javax.ws.rs.QueryParam;
-import javax.ws.rs.core.Context;
-import javax.ws.rs.core.MediaType;
-import javax.ws.rs.core.NewCookie;
-import javax.ws.rs.core.Response;
-
-import org.apache.commons.io.IOUtils;
-import org.apache.commons.lang3.StringUtils;
-import org.apache.logging.log4j.*;
-import org.glassfish.jersey.media.multipart.FormDataContentDisposition;
-import org.glassfish.jersey.media.multipart.FormDataParam;
-import org.json.JSONException;
-import org.json.JSONObject;
-import com.google.gson.JsonObject;
-
-@Path("/administration")
-public class AdministrationAPI {
-
-	private static Logger logger = LogManager.getLogger(AdministrationAPI.class);
-
-	@GET
-	@Path("/version")
-	@Produces("application/json")
-	public Response getVersion() {
-
-		JSONObject out = new JSONObject();
-		out.put("idra_version", PropertyManager.getProperty(IdraProperty.IDRA_VERSION));
-		out.put("idra_release_timestamp", PropertyManager.getProperty(IdraProperty.IDRA_RELEASE_TIMESTAMP));
-
-		return Response.status(Response.Status.OK).entity(out.toString()).build();
-	}
-
-	@POST
-	@Secured
-	@Path("/catalogues")
-	@Consumes({ MediaType.MULTIPART_FORM_DATA })
-	@Produces("application/json")
-	public Response registerODMSCatalogue(@FormDataParam("dump") InputStream fileInputStream,
-			@FormDataParam("file") FormDataContentDisposition cdh, @FormDataParam("node") String nodeString) {
-		ODMSCatalogue node = null;
-		try {
-
-			node = GsonUtil.json2Obj(nodeString, GsonUtil.nodeType);
-
-			// If the node type is DCATDUMP, if the dump URL is blank, try to get the
-			// dump from the uploaded file
-			if (node.getNodeType().equals(ODMSCatalogueType.DCATDUMP)) {
-				if (StringUtils.isBlank(node.getDumpURL()) && StringUtils.isBlank(node.getDumpString())) {
-					if (fileInputStream == null)
-						throw new IOException("The dump part of the request is empty");
-
-					String dumpString = IOUtils.toString(fileInputStream, StandardCharsets.UTF_8);
-					if (StringUtils.isNotBlank(dumpString))
-						node.setDumpString(dumpString);
-					else
-						throw new IOException(
-								"The node must have either the dumpURL or dump file in the \" dump \" part of the multipart request");
-				}else if(StringUtils.isBlank(node.getDumpURL()) && StringUtils.isNotBlank(node.getDumpString())) {
-					logger.info("Dump catalogue with dumpString");
-				}
-			} else {
-
-				node.setDumpURL(null);
-				node.setDumpFilePath(null);
-			}
-
-			if (!node.getNodeType().equals(ODMSCatalogueType.WEB))
-				node.setSitemap(null);
-
-			
-			
-			if(!node.getNodeType().equals(ODMSCatalogueType.ORION) && !node.getNodeType().equals(ODMSCatalogueType.SPARQL)) {
-				node.setAdditionalConfig(null);
-			}else if(node.getNodeType().equals(ODMSCatalogueType.ORION)){
-				
-				if(!node.getFederationLevel().equals(ODMSCatalogueFederationLevel.LEVEL_4)) {
-					ErrorResponse error = new ErrorResponse(String.valueOf(Response.Status.BAD_REQUEST.getStatusCode()),
-							"Orion Catalogue cannot synchronize its datasets, please set Federation Level 4!", "400", "Orion Catalogue cannot synchronize its datasets, please set Federation Level 4!");
-					return Response.status(Response.Status.BAD_REQUEST).entity(error.toJson()).build();
-				}
-				
-				if(node.getAdditionalConfig()==null) {
-					ErrorResponse error = new ErrorResponse(String.valueOf(Response.Status.BAD_REQUEST.getStatusCode()),
-							"Orion Catalogue must have its configuration parameters!", "400", "Orion Catalogue must have its configuration parameters!");
-					return Response.status(Response.Status.BAD_REQUEST).entity(error.toJson()).build();
-				}
-				OrionCatalogueConfiguration orionConfig = (OrionCatalogueConfiguration) node.getAdditionalConfig();
-				if(orionConfig.isAuthenticated()) {
-					if(StringUtils.isBlank(orionConfig.getOauth2Endpoint())	|| StringUtils.isBlank(orionConfig.getClientID()) || StringUtils.isBlank(orionConfig.getClientSecret())) {
-						ErrorResponse error = new ErrorResponse(String.valueOf(Response.Status.BAD_REQUEST.getStatusCode()),
-								"Please provide all of the authentication configuration parameters", "400", "Please provide all of the authentication configuration parameters");
-						return Response.status(Response.Status.BAD_REQUEST).entity(error.toJson()).build();
-					}
-				}
-				
-				if(StringUtils.isBlank(orionConfig.getOrionDatasetDumpString()) && fileInputStream==null)
-						throw new IOException("Orion Catalogue must have a dump string or a dump file");
-				
-				if(StringUtils.isBlank(orionConfig.getOrionDatasetDumpString())) {
-					String dumpString = IOUtils.toString(fileInputStream, StandardCharsets.UTF_8);
-					if (StringUtils.isNotBlank(dumpString)) {
-						orionConfig.setOrionDatasetDumpString(dumpString);
-						node.setAdditionalConfig(orionConfig);
-					}
-				}
-			}else if(node.getNodeType().equals(ODMSCatalogueType.SPARQL)) {
-
-				if(!node.getFederationLevel().equals(ODMSCatalogueFederationLevel.LEVEL_4)) {
-					ErrorResponse error = new ErrorResponse(String.valueOf(Response.Status.BAD_REQUEST.getStatusCode()),
-							"Sparql Catalogue cannot synchronize its datasets, please set Federation Level 4!", "400", "Sparql Catalogue cannot synchronize its datasets, please set Federation Level 4!");
-					return Response.status(Response.Status.BAD_REQUEST).entity(error.toJson()).build();
-				}
-				
-				SparqlCatalogueConfiguration sparqlConfig = (SparqlCatalogueConfiguration) node.getAdditionalConfig();
-				
-				if(sparqlConfig==null && fileInputStream==null)
-						throw new IOException("Sparql Catalogue must have a dump string or a dump file");
-				
-				if(sparqlConfig==null) {
-					sparqlConfig=new SparqlCatalogueConfiguration();
-				}
-				
-				if(StringUtils.isBlank(sparqlConfig.getSparqlDatasetDumpString())) {
-					String dumpString = IOUtils.toString(fileInputStream, StandardCharsets.UTF_8);
-					if (StringUtils.isNotBlank(dumpString)) {
-						sparqlConfig.setSparqlDatasetDumpString(dumpString);
-						node.setAdditionalConfig(sparqlConfig);
-					}
-				}		
-			}
-			
-			if (node.isActive() == null) {
-				node.setActive(false);
-			}
-			
-			if (node.isActive()) {
-				FederationCore.registerODMSCatalogue(node);
-			} else {
-				FederationCore.registerInactiveODMSCatalogue(node);
-			}
-
-			return Response.status(Response.Status.OK).build();
-
-		} catch (GsonUtilException | IOException e) {
-
-			return handleBadRequestErrorResponse(e);
-
-		} catch (ODMSAlreadyPresentException e) {
-
-			logger.info(e.getMessage());
-			ErrorResponse error = new ErrorResponse(String.valueOf(Response.Status.BAD_REQUEST.getStatusCode()),
-					e.getMessage(), e.getClass().getSimpleName(), "The node is already present in the federation!");
-			return Response.status(Response.Status.BAD_REQUEST).entity(error.toJson()).build();
-
-		} catch (ODMSCatalogueNotFoundException e) {
-			return handleNodeHostNotFoundErrorResponse(e, node.getHost());
-		} catch (ODMSCatalogueForbiddenException e) {
-			return handleNodeForbiddenErrorResponse(e, node.getHost());
-		} catch (ODMSCatalogueOfflineException e) {
-			return handleNodeOfflineErrorResponse(e, node.getHost());
-		} catch (Exception e) {
-			return handleErrorResponse500(e);
-		}
-	}
-
-	@GET
-	@Secured
-	@Path("/catalogues")
-	@Produces("application/json")
-	public Response getODMSCatalogues(@QueryParam("withImage") boolean withImage) {
-
-		try {
-			List<ODMSCatalogue> nodes = new ArrayList<ODMSCatalogue>(FederationCore.getODMSCatalogues(withImage));
-
-			try {
-				HashMap<Integer, Long> messages = FederationCore.getAllODMSMessagesCount();
-				nodes.stream().forEach(node -> node.setMessageCount(messages.get(node.getId())));
-			} catch (Exception e) {
-				e.printStackTrace();
-				nodes.stream().forEach(node -> node.setMessageCount(0L));
-			}
-
-			nodes.sort((n1, n2) -> n1.getId() - n2.getId());
-
-			return Response.status(Response.Status.OK).entity(GsonUtil.obj2Json(nodes, GsonUtil.nodeListType)).build();
-
-		} catch (Exception e) {
-			logger.error("Exception raised " + e.getLocalizedMessage());
-			return handleErrorResponse500(e);
-		}
-
-	}
-
-	@PUT
-	@Secured
-	@Path("/catalogues/{id}/activate")
-	@Produces("application/json")
-	public Response activateODMSCatalogue(@PathParam("id") String id) {
-		ODMSCatalogue node = null;
-		try {
-
-			node = FederationCore.getODMSCatalogue(Integer.parseInt(id));
-
-			if (node.isActive()) {
-				logger.error("Node " + node.getHost() + " already active");
-				throw new ODMSCatalogueChangeActiveStateException("Node " + node.getHost() + " already active");
-			}
-
-			if (node.getNodeType().equals(ODMSCatalogueType.DCATDUMP)) {
-				if (StringUtils.isBlank(node.getDumpURL()) && StringUtils.isBlank(node.getDumpString())
-						&& StringUtils.isNotBlank(node.getDumpFilePath())) {
-
-					// Read the content of the file from the file system
-					String dumpString = new String(Files.readAllBytes(Paths.get(node.getDumpFilePath())));
-					node.setDumpString(dumpString);
-				}
-			}
-
-			if(node.getNodeType().equals(ODMSCatalogueType.ORION)) {
-				OrionCatalogueConfiguration conf = (OrionCatalogueConfiguration) node.getAdditionalConfig();
-				if (StringUtils.isBlank(conf.getOrionDatasetDumpString()) && StringUtils.isNotBlank(conf.getOrionDatasetFilePath())) {
-					// Read the content of the file from the file system
-					String dumpOrion = new String(Files.readAllBytes(Paths.get(conf.getOrionDatasetFilePath())));
-					conf.setOrionDatasetDumpString(dumpOrion);
-					node.setAdditionalConfig(conf);
-				}
-			}
-			
-			if(node.getNodeType().equals(ODMSCatalogueType.SPARQL)) {
-				SparqlCatalogueConfiguration conf = (SparqlCatalogueConfiguration) node.getAdditionalConfig();
-				if (StringUtils.isBlank(conf.getSparqlDatasetDumpString()) && StringUtils.isNotBlank(conf.getSparqlDatasetFilePath())) {
-					// Read the content of the file from the file system
-					String dumpOrion = new String(Files.readAllBytes(Paths.get(conf.getSparqlDatasetFilePath())));
-					conf.setSparqlDatasetDumpString(dumpOrion);
-					node.setAdditionalConfig(conf);
-				}
-			}
-			
-			
-			FederationCore.activateODMSCatalogue(node);
-
-			return Response.status(Response.Status.OK).build();
-
-		} catch (ODMSCatalogueChangeActiveStateException e) {
-			logger.error("Node " + node.getHost() + " raised: " + e.getLocalizedMessage());
-			return handleBadRequestErrorResponse(e);
-		} catch (Exception e) {
-			logger.error("Node " + node.getHost() + " raised: " + e.getLocalizedMessage());
-			return handleErrorResponse500(e);
-		}
-	}
-
-	@PUT
-	@Secured
-	@Path("/catalogues/{id}/deactivate")
-	@Produces("application/json")
-	public Response deactivateODMSCatalogue(@PathParam("id") String id,
-			@QueryParam("keepDatasets") @DefaultValue("false") Boolean keepDatasets) {
-		ODMSCatalogue node = null;
-		try {
-
-			node = FederationCore.getODMSCatalogue(Integer.parseInt(id));
-			if (!node.isActive()) {
-				logger.error("Node " + node.getHost() + " already inactive");
-				throw new ODMSCatalogueChangeActiveStateException("Node " + node.getHost() + " already inactive");
-			}
-
-			FederationCore.deactivateODMSCatalogue(node, keepDatasets);
-
-			return Response.status(Response.Status.OK).build();
-
-		} catch (ODMSCatalogueChangeActiveStateException e) {
-			logger.error("Node " + node.getHost() + " raised: " + e.getLocalizedMessage());
-			return handleBadRequestErrorResponse(e);
-		} catch (Exception e) {
-			logger.error("Node " + node.getHost() + " raised: " + e.getLocalizedMessage());
-			return handleErrorResponse500(e);
-		}
-	}
-
-	@GET
-	@Secured
-	@Path("/catalogues/{nodeId}")
-	@Produces("application/json")
-	public Response getODMSCatalogue(@PathParam("nodeId") String nodeId, @QueryParam("withImage") boolean withImage) {
-
-		try {
-
-			ODMSCatalogue node = FederationCore.getODMSCatalogue(Integer.parseInt(nodeId), withImage);
-			
-			if(node.getNodeType().equals(ODMSCatalogueType.DCATDUMP)) {
-				if (StringUtils.isBlank(node.getDumpString())) {
-					// Read the content of the file from the file system
-					String dump = new String(Files.readAllBytes(Paths.get(node.getDumpFilePath())));
-					node.setDumpString(dump);
-				}
-			}
-			
-			if(node.getNodeType().equals(ODMSCatalogueType.ORION)) {
-				OrionCatalogueConfiguration conf = (OrionCatalogueConfiguration) node.getAdditionalConfig();
-				if (StringUtils.isBlank(conf.getOrionDatasetDumpString()) && StringUtils.isNotBlank(conf.getOrionDatasetFilePath())) {
-					// Read the content of the file from the file system
-					String dumpOrion = new String(Files.readAllBytes(Paths.get(conf.getOrionDatasetFilePath())));
-					conf.setOrionDatasetDumpString(dumpOrion);
-					node.setAdditionalConfig(conf);
-				}
-			}
-			
-			if(node.getNodeType().equals(ODMSCatalogueType.SPARQL)) {
-				SparqlCatalogueConfiguration conf = (SparqlCatalogueConfiguration) node.getAdditionalConfig();
-				if (StringUtils.isBlank(conf.getSparqlDatasetDumpString()) && StringUtils.isNotBlank(conf.getSparqlDatasetFilePath())) {
-					// Read the content of the file from the file system
-					String dumpOrion = new String(Files.readAllBytes(Paths.get(conf.getSparqlDatasetFilePath())));
-					conf.setSparqlDatasetDumpString(dumpOrion);
-					node.setAdditionalConfig(conf);
-				}
-			}
-
-			return Response.status(Response.Status.OK).entity(GsonUtil.obj2Json(node, GsonUtil.nodeType).toString())
-					.build();
-
-		} catch (NumberFormatException e) {
-			logger.error("NumberFormatException with parameter " + nodeId);
-			return handleBadRequestErrorResponse(e);
-
-		} catch (ODMSCatalogueNotFoundException | NullPointerException e) {
-			logger.error("Exception " + e.getLocalizedMessage());
-			return handleNodeNotFoundErrorResponse(e, nodeId);
-
-		} catch (Exception e) {
-			logger.error("Exception " + e.getLocalizedMessage());
-			return handleErrorResponse500(e);
-
-		}
-	}
-
-	@PUT
-	@Secured
-	@Path("/catalogues/{nodeId}")
-	@Consumes({ MediaType.MULTIPART_FORM_DATA })
-	@Produces("application/json")
-	public Response updateODMSCatalogue(@PathParam("nodeId") String nodeId,
-			@FormDataParam("dump") InputStream fileInputStream, @FormDataParam("file") FormDataContentDisposition cdh,
-			@FormDataParam("node") String nodeString) throws JSONException, ParseException {
-
-		try {
-
-			ODMSCatalogue requestNode = GsonUtil.json2Obj(nodeString, GsonUtil.nodeType);
-			ODMSCatalogue currentNode = ODMSManager.getODMSCatalogue(Integer.parseInt(nodeId));
-
-			if (!requestNode.getNodeType().equals(currentNode.getNodeType())) {
-				logger.error("Update node " + currentNode.getHost() + " type is not allowed");
-				throw new Exception("Update node " + currentNode.getHost() + " type is not allowed");
-			}
-
-			if (!requestNode.isActive().equals(currentNode.isActive())) {
-				logger.error("Update Active State for node " + currentNode.getHost() + " is not allowed");
-				throw new ODMSCatalogueChangeActiveStateException(
-						"Update Active State for node " + currentNode.getHost() + " is not allowed");
-			}
-
-			//TODO: Manage update of DCATDUMP catalogue dumpstring
-			if (requestNode.getNodeType().equals(ODMSCatalogueType.DCATDUMP)) {
-				if ((StringUtils.isBlank(currentNode.getDumpURL()) && StringUtils.isNotBlank(requestNode.getDumpURL()))
-						&& (!requestNode.getDumpURL().equals(currentNode.getDumpURL()))) {
-					logger.info("Updating the DUMP Url for node: " + currentNode.getHost());
-				} else {
-					String dumpString = IOUtils.toString(fileInputStream, StandardCharsets.UTF_8);
-					if (StringUtils.isNotBlank(dumpString)) {
-						logger.info("Updating dump file for node " + currentNode.getHost());
-					} else if (StringUtils.isBlank(requestNode.getDumpFilePath())
-							&& StringUtils.isNotBlank(currentNode.getDumpFilePath())) {
-						logger.info(
-								"Dump file path was empty for " + currentNode.getHost() + " , setting the previous");
-						requestNode.setDumpFilePath(currentNode.getDumpFilePath());
-					}
-				}
-			}
-
-			if (requestNode.getNodeType().equals(ODMSCatalogueType.WEB)) {
-				if (requestNode.getSitemap() == null) {
-					logger.error("Sitemap was null, setting the previous for node " + currentNode.getHost());
-					requestNode.setSitemap(currentNode.getSitemap());
-				}
-			} else {
-				requestNode.setSitemap(null);
-			}
-
-			boolean rescheduleJob = false;
-			if(requestNode.getNodeType().equals(ODMSCatalogueType.ORION)) {
-				OrionCatalogueConfiguration c = (OrionCatalogueConfiguration) requestNode.getAdditionalConfig();
-				String oldDump = new String(Files.readAllBytes(Paths.get(c.getOrionDatasetFilePath())));
-				if(StringUtils.isBlank(c.getOrionDatasetDumpString())) {
-					c.setOrionDatasetDumpString(oldDump);
-					requestNode.setAdditionalConfig(c);
-				}else {
-					rescheduleJob=true;
-				}
-			}
-			
-			if(requestNode.getNodeType().equals(ODMSCatalogueType.SPARQL)) {
-				SparqlCatalogueConfiguration c = (SparqlCatalogueConfiguration) requestNode.getAdditionalConfig();
-				String oldDump = new String(Files.readAllBytes(Paths.get(c.getSparqlDatasetFilePath())));
-				if(StringUtils.isBlank(c.getSparqlDatasetDumpString())) {
-					c.setSparqlDatasetDumpString(oldDump);
-					requestNode.setAdditionalConfig(c);
-				}else {
-					rescheduleJob=true;
-				}
-			}
-			
-			if (requestNode.getRefreshPeriod() != currentNode.getRefreshPeriod()) {
-				rescheduleJob = true;
-			}
-
-			if (requestNode != null) {
-				requestNode.setId(Integer.parseInt(nodeId));
-
-				FederationCore.updateFederatedODMSCatalogue(requestNode, rescheduleJob);
-
-				return Response.status(Response.Status.OK).build();
-			} else {
-				logger.error("The request body is empty");
-				throw new GsonUtilException("The request body is empty");
-			}
-
-		} catch (GsonUtilException | NumberFormatException | ODMSCatalogueChangeActiveStateException e) {
-			return handleBadRequestErrorResponse(e);
-
-		} catch (ODMSCatalogueNotFoundException e) {
-			return handleNodeNotFoundErrorResponse(e, nodeId);
-		} catch (Exception e) {
-			return handleErrorResponse500(e);
-		}
-
-	}
-
-	@DELETE
-	@Secured
-	@Path("/catalogues/{nodeId}")
-	@Produces("application/json")
-	public Response unregisterODMSCatalogue(@PathParam("nodeId") String nodeId) {
-
-		ODMSCatalogue node = null;
-		try {
-
-			node = FederationCore.getODMSCatalogue(Integer.parseInt(nodeId));
-			logger.info("Deleting ODMS catalogue with host: " + node.getHost() + " and id " + nodeId + " - START");
-			FederationCore.unregisterODMSCatalogue(node);
-			logger.info("Deleting ODMS node with id: " + node.getHost() + " and id " + nodeId + " - COMPLETE");
-			return Response.status(Response.Status.OK).build();
-
-		} catch (NumberFormatException e) {
-			return handleBadRequestErrorResponse(e);
-
-		} catch (NullPointerException | ODMSCatalogueNotFoundException e) {
-			return handleNodeNotFoundErrorResponse(e, nodeId);
-
-		} catch (Exception e) {
-			return handleErrorResponse500(e);
-		}
-
-	}
-
-	@POST
-	@Secured
-	@Path("/catalogues/{nodeId}/synchronize")
-	@Produces("application/json")
-	public Response startODMSCatalogueSynch(@PathParam("nodeId") String nodeId) {
-
-		int nodeID = Integer.parseInt(nodeId);
-
-		try {
-			logger.info("Forcing the synchronization for node " + nodeId);
-			FederationCore.startODMSCatalogueSynch(nodeID);
-			return Response.status(Response.Status.OK).build();
-
-		} catch (ODMSCatalogueNotFoundException e) {
-			return handleNodeNotFoundErrorResponse(e, nodeId);
-		} catch (ODMSManagerException e) {
-			return handleErrorResponse500(e);
-		}
-
-	}
-
-	@POST
-	@Secured
-	@Path("/configuration")
-	@Consumes({ MediaType.APPLICATION_JSON })
-	@Produces("application/json")
-	public Response setSettings(final String input) {
-
-		HashMap<String, String> map = null;
-
-		try {
-			map = GsonUtil.json2Obj(input, GsonUtil.configurationType);
-			FederationCore.setSettings(map);
-
-			return Response.ok().build();
-
-		} catch (GsonUtilException e) {
-			return handleBadRequestErrorResponse(e);
-
-		} catch (Exception e) {
-			return handleErrorResponse500(e);
-		}
-
-	}
-
-	@GET
-	@Path("/configuration")
-	@Produces("application/json")
-	public Response getSettings() {
-
-		try {
-
-			HashMap<String, String> conf = FederationCore.getSettings();
-
-			return Response.status(Response.Status.OK).entity(GsonUtil.obj2Json(conf, GsonUtil.configurationType))
-					.build();
-
-		} catch (Exception e) {
-			return handleErrorResponse500(e);
-		}
-
-	}
-
-	@GET
-	@Path("/prefixes")
-	@Produces("application/json")
-	public Response getPrefixes() {
-
-		try {
-			List<RdfPrefix> prefixes = RdfPrefixManager.getAllPrefixes();
-			return Response.status(Response.Status.OK).entity(GsonUtil.obj2Json(prefixes, GsonUtil.prefixListType))
-					.build();
-		} catch (Exception e) {
-			return handleErrorResponse500(e);
-		}
-	}
-
-	@GET
-	@Secured
-	@Path("/prefixes/{prefixId}")
-	@Produces("application/json")
-	public Response getPrefix(@PathParam("prefixId") String prefixId) {
-
-		try {
-
-			RdfPrefix prefix = RdfPrefixManager.getPrefix(Integer.parseInt(prefixId));
-
-			return Response.status(Response.Status.OK).entity(GsonUtil.obj2Json(prefix, GsonUtil.prefixType)).build();
-
-		} catch (NumberFormatException e) {
-			return handleBadRequestErrorResponse(e);
-
-		} catch (NullPointerException e) {
-			return handlePrefixNotFoundErrorResponse(e, prefixId);
-
-		} catch (Exception e) {
-			return handleErrorResponse500(e);
-		}
-	}
-
-	@DELETE
-	@Secured
-	@Path("/prefixes/{prefixId}")
-	// @Produces("application/json")
-	public Response deletePrefix(@PathParam("prefixId") String prefixId) {
-
-		// logger.info("DELETE " + prefixId);
-
-		try {
-
-			RdfPrefixManager.deletePrefix(Integer.parseInt(prefixId));
-
-			return Response.status(Response.Status.OK).build();
-
-		} catch (NumberFormatException e) {
-			return handleBadRequestErrorResponse(e);
-
-		} catch (NullPointerException e) {
-			return handlePrefixNotFoundErrorResponse(e, prefixId);
-
-		} catch (Exception e) {
-			return handleErrorResponse500(e);
-
-		}
-
-	}
-
-	@PUT
-	@Secured
-	@Path("/prefixes/{prefixId}")
-	@Consumes({ MediaType.APPLICATION_JSON })
-	@Produces("application/json")
-	public Response updatePrefix(@PathParam("prefixId") String prefixId, final String input) {
-
-		try {
-
-			RdfPrefix prefix = GsonUtil.json2Obj(input, GsonUtil.prefixType);
-			prefix.setId(Integer.parseInt(prefixId));
-
-			RdfPrefixManager.updatePrefix(prefix);
-
-			return Response.status(Response.Status.OK).build();
-
-		} catch (NumberFormatException e) {
-			return handleBadRequestErrorResponse(e);
-
-		} catch (NullPointerException e) {
-			return handlePrefixNotFoundErrorResponse(e, prefixId);
-
-		} catch (Exception e) {
-			return handleErrorResponse500(e);
-		}
-
-	}
-
-	@POST
-	@Secured
-	@Path("/prefixes")
-	@Consumes({ MediaType.APPLICATION_JSON })
-	@Produces("application/json")
-	public Response addPrefix(final String input) {
-
-		try {
-
-			RdfPrefix prefix = GsonUtil.json2Obj(input, GsonUtil.prefixType);
-			RdfPrefixManager.addPrefix(prefix);
-
-			return Response.status(Response.Status.OK).build();
-
-		} catch (GsonUtilException e) {
-			return handleBadRequestErrorResponse(e);
-		} catch (Exception e) {
-			return handleErrorResponse500(e);
-		}
-
-	}
-
-	@GET
-	@Path("/login")
-	@Consumes({ MediaType.APPLICATION_JSON })
-	@Produces("text/plain")
-	public Response loginGet(@DefaultValue("") @QueryParam("code") String code,
-			@Context HttpServletRequest httpRequest) {
-
-		try {
-			Object token = null;
-			AuthenticationManager authInstance = AuthenticationManager.getActiveAuthenticationManager();
-
-			switch (IdraAuthenticationMethod.valueOf(PropertyManager.getProperty(IdraProperty.AUTHENTICATION_METHOD))) {
-
-			case FIWARE:
-
-				if (StringUtils.isBlank(code))
-					return Response.status(Response.Status.BAD_REQUEST).build();
-
-				Token t = (Token) authInstance.login(null, null, code);
-				UserInfo info = FiwareIDMAuthenticationManager.getInstance().getUserInfo(t.getAccess_token());
-
-				token = t.getAccess_token();
-
-				String refresh_token = t.getRefresh_token();
-
-				if (token != null && ((String) token).trim().length() > 0) {
-					// HttpSession session = httpRequest.getSession();
-					// session.setAttribute("loggedin", token);
-					// session.setAttribute("refresh_token", refresh_token);
-					// session.setAttribute("username", info.getDisplayName());
-					return Response.seeOther(URI.create(PropertyManager.getProperty(IdraProperty.IDRA_CATALOGUE_BASEPATH)))
-							.cookie(new NewCookie("loggedin", (String) token, "/", "", "comment", 100, false))
-							.cookie(new NewCookie("refresh_token", refresh_token, "/", "", "comment", 100, false))
-							.cookie(new NewCookie("username", info.getDisplayName(), "/", "", "comment", 100, false))
-							.build();
-				} else {
-					return Response.status(Response.Status.INTERNAL_SERVER_ERROR).build();
-				}
-
-			default:
-				String input = IOUtils.toString(httpRequest.getInputStream(), Charset.defaultCharset());
-				User user = GsonUtil.json2Obj(input, GsonUtil.userType);
-				token = (String) authInstance.login(user.getUsername(), user.getPassword(), null);
-				return Response.status(Response.Status.OK).entity(token).build();
-			}
-
-		} catch (GsonUtilException e) {
-			return handleBadRequestErrorResponse(e);
-		} catch (NullPointerException e) {
-			return handleErrorResponseLogin(e);
-		} catch (Exception e) {
-			return handleErrorResponse500(e);
-		}
-
-	}
-
-	@POST
-	@Path("/login")
-	@Consumes({ MediaType.APPLICATION_JSON })
-	@Produces("text/plain")
-	public Response loginPost(@Context HttpServletRequest httpRequest) {
-
-		try {
-			Object token = null;
-			AuthenticationManager authInstance = AuthenticationManager.getActiveAuthenticationManager();
-
-			switch (IdraAuthenticationMethod.valueOf(PropertyManager.getProperty(IdraProperty.AUTHENTICATION_METHOD))) {
-
-			case FIWARE:
-				String code = httpRequest.getParameter("code");
-				if (StringUtils.isBlank(code))
-					return Response.status(Response.Status.BAD_REQUEST).build();
-
-				Token t = (Token) authInstance.login(null, null, code);
-				UserInfo info = FiwareIDMAuthenticationManager.getInstance().getUserInfo(t.getAccess_token());
-
-				token = t.getAccess_token();
-				token = (String) token;
-
-				String refresh_token = t.getRefresh_token();
-
-				if (token != null && ((String) token).trim().length() > 0) {
-					HttpSession session = httpRequest.getSession();
-					session.setAttribute("loggedin", token);
-					session.setAttribute("refresh_token", refresh_token);
-					session.setAttribute("username", info.getDisplayName());
-				}
-
-				return Response.temporaryRedirect(URI.create(httpRequest.getContextPath() + PropertyManager.getProperty(IdraProperty.IDRA_CATALOGUE_BASEPATH))).build();
-
-			default:
-				String input = IOUtils.toString(httpRequest.getInputStream(), Charset.defaultCharset());
-				User user = GsonUtil.json2Obj(input, GsonUtil.userType);
-				token = (String) authInstance.login(user.getUsername(), user.getPassword(), null);
-				break;
-			}
-
-			return Response.status(Response.Status.OK).entity(token).build();
-
-		} catch (GsonUtilException e) {
-			return handleBadRequestErrorResponse(e);
-		} catch (NullPointerException e) {
-			return handleErrorResponseLogin(e);
-		} catch (Exception e) {
-			return handleErrorResponse500(e);
-		}
-
-	}
-
-	@PUT
-	@Path("/updatePassword")
-	@Secured
-	@Consumes({ MediaType.APPLICATION_JSON })
-	@Produces("application/json")
-	public Response updatePassword(final String input) {
-
-		try {
-
-			PasswordChange passChange = GsonUtil.json2Obj(input, PasswordChange.class);
-
-			if (!passChange.getNewPassword().equals(passChange.getNewPasswordConfirm())) {
-				ErrorResponse error = new ErrorResponse(String.valueOf(Response.Status.BAD_REQUEST.getStatusCode()),
-						"Password and password confirm are not equal", "PasswordsNotEqual",
-						"Password and password confirm are not equal");
-				return Response.status(Response.Status.BAD_REQUEST).entity(error.toJson()).build();
-			}
-
-			if (BasicAuthenticationManager.validatePassword(passChange.getUsername(), passChange.getOldPassword())) {
-
-				BasicAuthenticationManager.updateUserPassword(passChange.getUsername(), passChange.getNewPassword());
-
-				JsonObject out = new JsonObject();
-				out.addProperty("message", "Password successfully updated!");
-				return Response.status(Response.Status.OK).entity(out.toString()).build();
-
-			} else {
-
-				ErrorResponse error = new ErrorResponse(String.valueOf(Response.Status.BAD_REQUEST.getStatusCode()),
-						"Wrong Old Password!", "WrongOldPassword", "Wrong Old Password!");
-				return Response.status(Response.Status.BAD_REQUEST).entity(error.toJson()).build();
-			}
-		} catch (Exception e) {
-			return handleErrorResponse500(e);
-		}
-	}
-
-	@POST
-	@Path("/logout")
-	@Secured
-	@Consumes({ MediaType.APPLICATION_JSON })
-	@Produces("application/json")
-	public Response logout(@Context HttpServletRequest httpRequest) {
-
-		try {
-
-			// switch
-			// (IdraAuthenticationMethod.valueOf(PropertyManager.getProperty(IdraProperty.AUTHENTICATION_METHOD)))
-			// {
-
-			// case FIWARE:
-			// return authInstance.logout(httpRequest);
-			// default:
-			AuthenticationManager authInstance = AuthenticationManager.getActiveAuthenticationManager();
-
-			return authInstance.logout(httpRequest);
-			// }
-
-			// return Response.status(Response.Status.OK).build();
-
-		} catch (GsonUtilException e) {
-			return handleBadRequestErrorResponse(e);
-		} catch (Exception e) {
-			return handleErrorResponse500(e);
-		}
-
-	}
-
-	@GET
-	@Secured
-	@Path("/verifyToken")
-	@Produces("application/json")
-	public Response verifyToken() {
-
-		return Response.status(Response.Status.OK).build();
-
-	}
-
-	@GET
-	@Secured
-	@Path("/countries")
-	@Produces("application/json")
-	public Response getAllCountries() {
-
-		// TODO Sostituire DateTime con ZonedDateTime e JsonObject di gson e non
-		// JSONObject
-		try {
-			List<String> countries = StatisticsManager.getAllCountries();
-			JSONObject j = new JSONObject();
-			j.put("countries", GsonUtil.obj2Json(countries, GsonUtil.stringListType));
-			j.put("minDate", StatisticsManager.getMinDateSearchStatistics());
-			return Response.status(Response.Status.OK).entity(j.toString()).build();
-
-		} catch (Exception e) {
-			return handleErrorResponse500(e);
-		}
-
-	}
-
-	@GET
-	@Secured
-	@Path("/cataloguesStatMinDate")
-	@Produces("application/json")
-	public Response getMinDateCataloguesStat() {
-
-		// TODO Sostituire DateTime con ZonedDateTime e JsonObject di gson e non
-		// JSONObject
-
-		try {
-			JSONObject j = new JSONObject();
-			j.put("minDate", StatisticsManager.getMinDateNodesStatistics());
-			return Response.status(Response.Status.OK).entity(j.toString()).build();
-		} catch (Exception e) {
-			return handleErrorResponse500(e);
-		}
-
-	}
-
-	@POST
-	@Secured
-	@Path("/statistics/catalogues")
-	@Produces("application/json")
-	public Response getODMSCataloguesStatistics(final String input) {
-
-		try {
-
-			StatisticsRequest request = GsonUtil.json2Obj(input, GsonUtil.statisticsRequestType);
-
-			// TODO sostituire JSONObject con bean per le statistiche aggregate
-			// per più nodi
-			JSONObject res = StatisticsManager.getNodesStatistics(request.getNodesId(), request.getAggregationLevel(),
-					request.getStartDate(), request.getEndDate());
-			return Response.status(Response.Status.OK).entity(res.toString()).build();
-
-		} catch (GsonUtilException e) {
-			return handleBadRequestErrorResponse(e);
-		} catch (Exception e) {
-			return handleErrorResponse500(e);
-		}
-	}
-
-	@POST
-	@Secured
-	@Path("/statistics/search")
-	@Produces("application/json")
-	public Response getSearchStatistics(final String input) {
-
-		try {
-
-			StatisticsRequest request = GsonUtil.json2Obj(input, GsonUtil.statisticsRequestType);
-
-			// TODO sostituire JSONObject con bean per le statistiche aggregate
-			// per più nodi
-			JSONObject res = StatisticsManager.getSearchStatistics(request.getCountries(),
-					request.getAggregationLevel(), request.getStartDate(), request.getEndDate());
-			return Response.status(Response.Status.OK).entity(res.toString()).build();
-
-		} catch (GsonUtilException e) {
-			return handleBadRequestErrorResponse(e);
-		} catch (Exception e) {
-			return handleErrorResponse500(e);
-		}
-
-	}
-
-	@POST
-	@Secured
-	@Path("/statistics/keyword")
-	@Produces("application/json")
-	public Response getKeywordStatistics(final String input) {
-
-		try {
-
-			String out = GsonUtil.obj2Json(StatisticsManager.getKeywordStatistics(),
-					GsonUtil.keywordStatisticsResultListType);
-
-			return Response.status(Response.Status.OK).entity(out).build();
-
-		} catch (Exception e) {
-			return handleErrorResponse500(e);
-		}
-
-	}
-
-	@POST
-	@Secured
-	@Path("/statistics/catalogues/details")
-	@Produces("application/json")
-	public Response getODMSCataloguesStatisticsDetails(final String input) {
-		try {
-
-			StatisticsRequest request = GsonUtil.json2Obj(input, GsonUtil.statisticsRequestType);
-
-			// TODO sostituire JSONObject con bean
-			JSONObject res = StatisticsManager.getNodeStatisticsDetails(request.getNodesId(),
-					request.getAggregationLevel(), request.getStartDate());
-
-			return Response.status(Response.Status.OK).entity(res.toString()).build();
-
-		} catch (GsonUtilException e) {
-			return handleBadRequestErrorResponse(e);
-		} catch (Exception e) {
-			return handleErrorResponse500(e);
-		}
-	}
-
-	@POST
-	@Secured
-	@Path("/statistics/search/details")
-	@Produces("application/json")
-	public Response getStatisticsDetails(final String input) {
-
-		try {
-
-			StatisticsRequest request = GsonUtil.json2Obj(input, GsonUtil.statisticsRequestType);
-
-			// TODO sostituire JSONObject con bean
-			JSONObject res = StatisticsManager.getSearchStatisticsDetails(request.getCountries(),
-					request.getAggregationLevel(), request.getStartDate());
-			return Response.status(Response.Status.OK).entity(res.toString()).build();
-
-		} catch (GsonUtilException e) {
-			return handleBadRequestErrorResponse(e);
-		} catch (Exception e) {
-			return handleErrorResponse500(e);
-		}
-	}
-
-	@GET
-	@Secured
-	@Path("/catalogues/{nodeId}/messages")
-	@Produces("application/json")
-	public Response getODMSCatalogueMessages(@PathParam("nodeId") String nodeId) {
-
-		int nodeID = Integer.parseInt(nodeId);
-		try {
-			ODMSManager.getODMSCatalogue(nodeID);
-			List<ODMSCatalogueMessage> messageList = FederationCore.getODMSMessages(nodeID);
-
-			return Response.status(Response.Status.OK)
-					.entity(GsonUtil.obj2Json(messageList, GsonUtil.messageListType).toString()).build();
-		} catch (ODMSCatalogueNotFoundException e) {
-			return handleNodeNotFoundErrorResponse(e, nodeId);
-		} catch (Exception e) {
-			return handleErrorResponse500(e);
-		}
-	}
-
-	@GET
-	@Secured
-	@Path("/catalogues/{nodeId}/messages/{messageID}")
-	@Produces("application/json")
-	public Response getODMSCatalogueMessage(@PathParam("nodeId") String nodeId,
-			@PathParam("messageID") String messageID) {
-
-		try {
-			int nodeID = Integer.parseInt(nodeId);
-			int message_id = Integer.parseInt(messageID);
-			ODMSManager.getODMSCatalogue(nodeID);
-			ODMSCatalogueMessage message = FederationCore.getODMSMessage(nodeID, message_id);
-
-			return Response.status(Response.Status.OK)
-					.entity(GsonUtil.obj2Json(message, GsonUtil.messageType).toString()).build();
-
-		} catch (ODMSCatalogueNotFoundException e) {
-			return handleNodeNotFoundErrorResponse(e, nodeId);
-		} catch (NumberFormatException e) {
-			return handleBadRequestErrorResponse(e);
-		} catch (Exception e) {
-			return handleErrorResponse500(e);
-		}
-	}
-
-	@DELETE
-	@Secured
-	@Path("/catalogues/{nodeId}/messages/{messageID}")
-	@Produces("application/json")
-	public Response deleteODMSCatalogueMessage(@PathParam("nodeId") String nodeId,
-			@PathParam("messageID") String messageID) {
-
-		try {
-			int nodeID = Integer.parseInt(nodeId);
-			int message_id = Integer.parseInt(messageID);
-			ODMSManager.getODMSCatalogue(nodeID);
-			FederationCore.deleteODMSMessage(nodeID, message_id);
-			return Response.status(Response.Status.OK).build();
-
-		} catch (ODMSCatalogueNotFoundException e) {
-			return handleNodeNotFoundErrorResponse(e, nodeId);
-		} catch (NumberFormatException e) {
-			return handleBadRequestErrorResponse(e);
-		} catch (Exception e) {
-			return handleErrorResponse500(e);
-		}
-	}
-
-	@DELETE
-	@Secured
-	@Path("/catalogues/{nodeId}/messages")
-	@Produces("application/json")
-	public Response deleteODMSCatalogueMessages(@PathParam("nodeId") String nodeId) {
-
-		int nodeID = Integer.parseInt(nodeId);
-		try {
-
-			ODMSManager.getODMSCatalogue(nodeID);
-			FederationCore.deleteAllODMSMessage(nodeID);
-			return Response.status(Response.Status.OK).build();
-
-		} catch (ODMSCatalogueNotFoundException e) {
-			return handleNodeNotFoundErrorResponse(e, nodeId);
-		} catch (Exception e) {
-			return handleErrorResponse500(e);
-		}
-	}
-
-	@POST
-	@Secured
-	@Path("/logs")
-	@Produces("application/json")
-	public Response getLogs(final String input) {
-
-		try {
-
-			LogsRequest request = GsonUtil.json2Obj(input, GsonUtil.logRequestType);
-			List<Log> logs = FederationCore.getLogs(request.getLevelList(), request.getStartDate(),
-					request.getEndDate());
-
-			return Response.status(Response.Status.OK).entity(GsonUtil.obj2Json(logs, GsonUtil.logsListType)).build();
-
-		} catch (GsonUtilException e) {
-			return handleBadRequestErrorResponse(e);
-		} catch (Exception e) {
-			return handleErrorResponse500(e);
-		}
-
-	}
-
-	@GET
-	@Secured
-	@Path("/dcat-ap/dump/download")
-	@Produces(MediaType.APPLICATION_OCTET_STREAM)
-	public Response downloadGlobalDCATAPDump(@Context HttpServletRequest httpRequest,
-			@DefaultValue("false") @QueryParam("forceDump") Boolean forceDump,
-			@DefaultValue("false") @QueryParam("zip") Boolean returnZip) {
-
-		try {
-
-			return Response
-					.ok(DCATAPDumpManager.getDatasetDumpFromFile(null, forceDump, returnZip),
-							MediaType.APPLICATION_OCTET_STREAM)
-					.header("content-disposition",
-							"attachment; filename = " + DCATAPDumpManager.globalDumpFileName + (returnZip ? ".zip" : ""))
-					.build();
-
-		} catch (Exception e) {
-			return handleErrorResponse500(e);
-		}
-
-	}
-
-	@GET
-	@Secured
-	@Path("/dcat-ap/dump")
-	@Produces({ MediaType.APPLICATION_XML, MediaType.APPLICATION_JSON })
-	public Response getGlobalDCATAPDump(@Context HttpServletRequest httpRequest,
-			@DefaultValue("false") @QueryParam("forceDump") Boolean forceDump) {
-
-		try {
-
-			return Response.ok(DCATAPDumpManager.getDatasetDumpFromFile(null, forceDump, false)).build();
-
-		} catch (Exception e) {
-			return handleErrorResponse500(e);
-		}
-
-	}
-
-	@GET
-	@Secured
-	@Path("/dcat-ap/dump/download/{nodeID}")
-	@Produces(MediaType.APPLICATION_OCTET_STREAM)
-	public Response downloadCatalogueDCATAPDump(@Context HttpServletRequest httpRequest,
-			@PathParam("nodeID") String nodeID, @DefaultValue("false") @QueryParam("forceDump") Boolean forceDump,
-			@DefaultValue("false") @QueryParam("zip") Boolean returnZip) {
-
-		try {
-
-			return Response
-					.ok(DCATAPDumpManager.getDatasetDumpFromFile(nodeID, forceDump, returnZip),
-							MediaType.APPLICATION_OCTET_STREAM)
-					.header("content-disposition",
-							"attachment; filename = " + DCATAPDumpManager.globalDumpFileName
-									+ (StringUtils.isBlank(nodeID) ? "" : new String("_node_" + nodeID))
-									+ (returnZip ? ".zip" : ""))
-					.build();
-
-		} catch (Exception e) {
-			return handleErrorResponse500(e);
-		}
-
-	}
-
-	@GET
-	@Secured
-	@Path("/dcat-ap/dump/{nodeID}")
-	@Produces({ MediaType.APPLICATION_XML, MediaType.APPLICATION_JSON })
-	public Response getCatalogueDCATAPDump(@Context HttpServletRequest httpRequest,
-			@DefaultValue("false") @QueryParam("forceDump") Boolean forceDump, @PathParam("nodeID") String nodeID) {
-
-		try {
-
-			return Response.ok(DCATAPDumpManager.getDatasetDumpFromFile(nodeID, forceDump, false)).build();
-
-		} catch (Exception e) {
-			return handleErrorResponse500(e);
-		}
-
-	}
-
-	@DELETE
-	@Path("/catalogues/{nodeID}/dataset/{datasetID}/distribution/{distributionID}/deleteDatalet/{dataletID}")
-	@Secured
-	@Consumes({ MediaType.APPLICATION_JSON })
-	@Produces(MediaType.APPLICATION_JSON)
-	public Response deleteDataletFromDistribution(@Context HttpServletRequest httpRequest,
-			@PathParam("nodeID") String nodeID, @PathParam("datasetID") String datasetID,
-			@PathParam("distributionID") String distributionID, @PathParam("dataletID") String dataletID) {
-
-		CachePersistenceManager jpa = new CachePersistenceManager();
-		try {
-
-			Datalet toRemove = jpa.jpaGetDataletByIDs(nodeID, datasetID, distributionID, dataletID);
-			if (toRemove != null) {
-				jpa.jpaDeleteDatalet(toRemove);
-			}
-
-			List<Datalet> remainingDatalet = jpa.jpaGetDataletByDistributionID(distributionID);
-			if (remainingDatalet.size() == 0) {
-				DCATDataset dataset = MetadataCacheManager.getDatasetByID(datasetID);
-				dataset.getDistributions().stream().filter(x -> x.getId().equals(distributionID)).findFirst().get()
-						.setHasDatalets(false);
-				MetadataCacheManager.updateDatasetInsertDatalet(Integer.parseInt(nodeID), dataset);
-			}
-
-			return Response.ok().build();
-		} catch (Exception e) {
-			return handleErrorResponse500(e);
-		} finally {
-			jpa.jpaClose();
-		}
-
-	}
-
-	@GET
-	@Path("/datalets")
-	@Secured
-	@Produces(MediaType.APPLICATION_JSON)
-	public Response getAllDatalet(@Context HttpServletRequest httpRequest) {
-
-		try {
-			CachePersistenceManager jpa = new CachePersistenceManager();
-			List<Datalet> datalets = jpa.jpaGetAllDatalets();
-			datalets.sort((n1, n2) -> n1.getId().compareTo(n2.getId()));
-			return Response.ok(GsonUtil.obj2Json(datalets, GsonUtil.dataletListType)).build();
-		} catch (Exception e) {
-			return handleErrorResponse500(e);
-		}
-
-	}
-
-	private static Response handleErrorResponseLogin(Exception e) {
-
-		e.printStackTrace();
-		ErrorResponse error = new ErrorResponse(String.valueOf(Response.Status.INTERNAL_SERVER_ERROR.getStatusCode()),
-				e.getMessage(), e.getClass().getSimpleName(), e.getMessage());
-		return Response.status(Response.Status.INTERNAL_SERVER_ERROR).type(MediaType.APPLICATION_JSON)
-				.entity(error.toJson()).build();
-	}
-
-	private static Response handleErrorResponse500(Exception e) {
-
-		e.printStackTrace();
-		ErrorResponse error = new ErrorResponse(String.valueOf(Response.Status.INTERNAL_SERVER_ERROR.getStatusCode()),
-				e.getMessage(), e.getClass().getSimpleName(), "An error occurred, please contact the administrator!");
-		return Response.status(Response.Status.INTERNAL_SERVER_ERROR).type(MediaType.APPLICATION_JSON)
-				.entity(error.toJson()).build();
-	}
-
-	private static Response handleBadRequestErrorResponse(Exception e) {
-
-		e.printStackTrace();
-		logger.error("Exception " + e.getLocalizedMessage());
-		ErrorResponse error = new ErrorResponse(String.valueOf(Response.Status.BAD_REQUEST.getStatusCode()),
-				e.getMessage(), e.getClass().getSimpleName(), "The request body is not a valid JSON");
-		return Response.status(Response.Status.BAD_REQUEST).type(MediaType.APPLICATION_JSON).entity(error.toJson())
-				.build();
-	}
-
-	private static Response handlePrefixNotFoundErrorResponse(Exception e, String prefixId) {
-
-		e.printStackTrace();
-		logger.error("Prefix " + prefixId + " raised exception " + e.getLocalizedMessage());
-		ErrorResponse error = new ErrorResponse(String.valueOf(Response.Status.NOT_FOUND.getStatusCode()),
-				e.getMessage(), e.getClass().getSimpleName(), "No prefix found with id: " + prefixId);
-		return Response.status(Response.Status.NOT_FOUND).type(MediaType.APPLICATION_JSON).entity(error.toJson())
-				.build();
-	}
-
-	private static Response handleNodeNotFoundErrorResponse(Exception e, String nodeId) {
-
-		logger.error("NodeID " + nodeId + " not found: " + e.getLocalizedMessage());
-		ErrorResponse error = new ErrorResponse(String.valueOf(Response.Status.NOT_FOUND.getStatusCode()),
-				e.getMessage(), e.getClass().getSimpleName(),
-				"The ODMS node does not exist in the federation: " + nodeId);
-		return Response.status(Response.Status.NOT_FOUND).type(MediaType.APPLICATION_JSON).entity(error.toJson())
-				.build();
-	}
-
-	private static Response handleNodeHostNotFoundErrorResponse(Exception e, String nodeHost) {
-
-		e.printStackTrace();
-		logger.error("NodeHost " + nodeHost + " not found: " + e.getLocalizedMessage());
-		ErrorResponse error = new ErrorResponse(String.valueOf(Response.Status.NOT_FOUND.getStatusCode()),
-				e.getMessage(), e.getClass().getSimpleName(),
-				"The ODMS node with host URL: " + nodeHost + " does not exist");
-		return Response.status(Response.Status.NOT_FOUND).type(MediaType.APPLICATION_JSON).entity(error.toJson())
-				.build();
-	}
-
-	private static Response handleNodeForbiddenErrorResponse(Exception e, String nodeHost) {
-
-		e.printStackTrace();
-		logger.error("NodeHost " + nodeHost + " forbidden: " + e.getLocalizedMessage());
-		ErrorResponse error = new ErrorResponse(String.valueOf(Response.Status.FORBIDDEN.getStatusCode()),
-				e.getMessage(), e.getClass().getSimpleName(),
-				"The ODMS node with host URL: " + nodeHost + " is forbidden!");
-		return Response.status(Response.Status.FORBIDDEN).type(MediaType.APPLICATION_JSON).entity(error.toJson())
-				.build();
-	}
-
-	private static Response handleNodeOfflineErrorResponse(Exception e, String nodeHost) {
-
-		e.printStackTrace();
-		logger.error("NodeHost " + nodeHost + " offline: " + e.getLocalizedMessage());
-		ErrorResponse error = new ErrorResponse(String.valueOf(Response.Status.FORBIDDEN.getStatusCode()),
-				e.getMessage(), e.getClass().getSimpleName(),
-				"The ODMS node with host URL: " + nodeHost + " is offline!");
-		return Response.status(Response.Status.FORBIDDEN).type(MediaType.APPLICATION_JSON).entity(error.toJson())
-				.build();
-	}
-
-}
->>>>>>> a8d646f8
+}