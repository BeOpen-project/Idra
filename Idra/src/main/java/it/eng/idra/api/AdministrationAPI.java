--- conflicted
+++ resolved
@@ -125,7 +125,7 @@
 			@FormDataParam("file") FormDataContentDisposition cdh, @FormDataParam("node") String nodeString) {
 		ODMSCatalogue node = null;
 		try {
-			
+
 			node = GsonUtil.json2Obj(nodeString, GsonUtil.nodeType);
 
 			// If the node type is DCATDUMP, if the dump URL is blank, try to get the
@@ -145,6 +145,7 @@
 					logger.info("Dump catalogue with dumpString");
 				}
 			} else {
+
 				node.setDumpURL(null);
 				node.setDumpFilePath(null);
 			}
@@ -218,7 +219,7 @@
 			if (node.isActive() == null) {
 				node.setActive(false);
 			}
-
+			
 			if (node.isActive()) {
 				FederationCore.registerODMSCatalogue(node);
 			} else {
@@ -301,10 +302,7 @@
 					node.setDumpString(dumpString);
 				}
 			}
-<<<<<<< HEAD
-
-=======
-			
+
 			if(node.getNodeType().equals(ODMSCatalogueType.ORION)) {
 				OrionCatalogueConfiguration conf = (OrionCatalogueConfiguration) node.getAdditionalConfig();
 				if (StringUtils.isBlank(conf.getOrionDatasetDumpString()) && StringUtils.isNotBlank(conf.getOrionDatasetFilePath())) {
@@ -326,7 +324,6 @@
 			}
 			
 			
->>>>>>> 5d9a9459
 			FederationCore.activateODMSCatalogue(node);
 
 			return Response.status(Response.Status.OK).build();
@@ -466,7 +463,7 @@
 					}
 				}
 			}
-			
+
 			if (requestNode.getNodeType().equals(ODMSCatalogueType.WEB)) {
 				if (requestNode.getSitemap() == null) {
 					logger.error("Sitemap was null, setting the previous for node " + currentNode.getHost());
@@ -477,10 +474,6 @@
 			}
 
 			boolean rescheduleJob = false;
-<<<<<<< HEAD
-			if (requestNode.getRefreshPeriod() != currentNode.getRefreshPeriod()) {
-				rescheduleJob = true;
-=======
 			if(requestNode.getNodeType().equals(ODMSCatalogueType.ORION)) {
 				OrionCatalogueConfiguration c = (OrionCatalogueConfiguration) requestNode.getAdditionalConfig();
 				String oldDump = new String(Files.readAllBytes(Paths.get(c.getOrionDatasetFilePath())));
@@ -503,9 +496,8 @@
 				}
 			}
 			
-			if(requestNode.getRefreshPeriod()!=currentNode.getRefreshPeriod()) {
-				rescheduleJob=true;
->>>>>>> 5d9a9459
+			if (requestNode.getRefreshPeriod() != currentNode.getRefreshPeriod()) {
+				rescheduleJob = true;
 			}
 
 			if (requestNode != null) {
